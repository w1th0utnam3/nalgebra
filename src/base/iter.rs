//! Matrix iterators.

use std::iter::FusedIterator;
use std::marker::PhantomData;
use std::mem;

use crate::base::dimension::{Dim, U1};
use crate::base::storage::{Storage, StorageMut};
use crate::base::{Matrix, MatrixSlice, MatrixSliceMut};

macro_rules! iterator {
    (struct $Name:ident for $Storage:ident.$ptr: ident -> $Ptr:ty, $Ref:ty, $SRef: ty) => {
        /// An iterator through a dense matrix with arbitrary strides matrix.
<<<<<<< HEAD
        pub struct $Name<'a, T, R: Dim, C: Dim, S: 'a + $Storage<T, R, C>> {
=======
        #[derive(Debug)]
        pub struct $Name<'a, T: Scalar, R: Dim, C: Dim, S: 'a + $Storage<T, R, C>> {
>>>>>>> 441bfcb3
            ptr: $Ptr,
            inner_ptr: $Ptr,
            inner_end: $Ptr,
            size: usize, // We can't use an end pointer here because a stride might be zero.
            strides: (S::RStride, S::CStride),
            _phantoms: PhantomData<($Ref, R, C, S)>,
        }

        // TODO: we need to specialize for the case where the matrix storage is owned (in which
        // case the iterator is trivial because it does not have any stride).
        impl<'a, T, R: Dim, C: Dim, S: 'a + $Storage<T, R, C>> $Name<'a, T, R, C, S> {
            /// Creates a new iterator for the given matrix storage.
            pub fn new(storage: $SRef) -> $Name<'a, T, R, C, S> {
                let shape = storage.shape();
                let strides = storage.strides();
                let inner_offset = shape.0.value() * strides.0.value();
                let size = shape.0.value() * shape.1.value();
                let ptr = storage.$ptr();

                // If we have a size of 0, 'ptr' must be
                // dangling. Howver, 'inner_offset' might
                // not be zero if only one dimension is zero, so
                // we don't want to call 'offset'.
                // This pointer will never actually get used
                // if our size is '0', so it's fine to use
                // 'ptr' for both the start and end.
                let inner_end = if size == 0 {
                    ptr
                } else {
                    // Safety:
                    // If 'size' is non-zero, we know that 'ptr'
                    // is not dangling, and 'inner_offset' must lie
                    // within the allocation
                    unsafe { ptr.add(inner_offset) }
                };

                $Name {
                    ptr,
                    inner_ptr: ptr,
                    inner_end,
                    size: shape.0.value() * shape.1.value(),
                    strides,
                    _phantoms: PhantomData,
                }
            }
        }

        impl<'a, T, R: Dim, C: Dim, S: 'a + $Storage<T, R, C>> Iterator for $Name<'a, T, R, C, S> {
            type Item = $Ref;

            #[inline]
            fn next(&mut self) -> Option<$Ref> {
                unsafe {
                    if self.size == 0 {
                        None
                    } else {
                        self.size -= 1;

                        // Jump to the next outer dimension if needed.
                        if self.ptr == self.inner_end {
                            let stride = self.strides.1.value() as isize;
                            // This might go past the end of the allocation,
                            // depending on the value of 'size'. We use
                            // `wrapping_offset` to avoid UB
                            self.inner_end = self.ptr.wrapping_offset(stride);
                            // This will always be in bounds, since
                            // we're going to dereference it
                            self.ptr = self.inner_ptr.offset(stride);
                            self.inner_ptr = self.ptr;
                        }

                        // Go to the next element.
                        let old = self.ptr;

                        // Don't offset `self.ptr` for the last element,
                        // as this will be out of bounds. Iteration is done
                        // at this point (the next call to `next` will return `None`)
                        // so this is not observable.
                        if self.size != 0 {
                            let stride = self.strides.0.value();
                            self.ptr = self.ptr.add(stride);
                        }

                        // We want either `& *last` or `&mut *last` here, depending
                        // on the mutability of `$Ref`.
                        #[allow(clippy::transmute_ptr_to_ref)]
                        Some(mem::transmute(old))
                    }
                }
            }

            #[inline]
            fn size_hint(&self) -> (usize, Option<usize>) {
                (self.size, Some(self.size))
            }

            #[inline]
            fn count(self) -> usize {
                self.size_hint().0
            }
        }

        impl<'a, T, R: Dim, C: Dim, S: 'a + $Storage<T, R, C>> DoubleEndedIterator
            for $Name<'a, T, R, C, S>
        {
            #[inline]
            fn next_back(&mut self) -> Option<$Ref> {
                unsafe {
                    if self.size == 0 {
                        None
                    } else {
                        // Pre-decrement `size` such that it now counts to the
                        // element we want to return.
                        self.size -= 1;

                        // Fetch strides
                        let inner_stride = self.strides.0.value();
                        let outer_stride = self.strides.1.value();

                        // Compute number of rows
                        // Division should be exact
                        let inner_raw_size = self.inner_end.offset_from(self.inner_ptr) as usize;
                        let inner_size = inner_raw_size / inner_stride;

                        // Compute rows and cols remaining
                        let outer_remaining = self.size / inner_size;
                        let inner_remaining = self.size % inner_size;

                        // Compute pointer to last element
                        let last = self
                            .ptr
                            .add((outer_remaining * outer_stride + inner_remaining * inner_stride));

                        // We want either `& *last` or `&mut *last` here, depending
                        // on the mutability of `$Ref`.
                        #[allow(clippy::transmute_ptr_to_ref)]
                        Some(mem::transmute(last))
                    }
                }
            }
        }

        impl<'a, T, R: Dim, C: Dim, S: 'a + $Storage<T, R, C>> ExactSizeIterator
            for $Name<'a, T, R, C, S>
        {
            #[inline]
            fn len(&self) -> usize {
                self.size
            }
        }

        impl<'a, T, R: Dim, C: Dim, S: 'a + $Storage<T, R, C>> FusedIterator
            for $Name<'a, T, R, C, S>
        {
        }
    };
}

iterator!(struct MatrixIter for Storage.ptr -> *const T, &'a T, &'a S);
iterator!(struct MatrixIterMut for StorageMut.ptr_mut -> *mut T, &'a mut T, &'a mut S);

/*
 *
 * Row iterators.
 *
 */
#[derive(Clone, Debug)]
/// An iterator through the rows of a matrix.
pub struct RowIter<'a, T, R: Dim, C: Dim, S: Storage<T, R, C>> {
    mat: &'a Matrix<T, R, C, S>,
    curr: usize,
}

impl<'a, T, R: Dim, C: Dim, S: 'a + Storage<T, R, C>> RowIter<'a, T, R, C, S> {
    pub(crate) fn new(mat: &'a Matrix<T, R, C, S>) -> Self {
        RowIter { mat, curr: 0 }
    }
}

impl<'a, T, R: Dim, C: Dim, S: 'a + Storage<T, R, C>> Iterator for RowIter<'a, T, R, C, S> {
    type Item = MatrixSlice<'a, T, U1, C, S::RStride, S::CStride>;

    #[inline]
    fn next(&mut self) -> Option<Self::Item> {
        if self.curr < self.mat.nrows() {
            let res = self.mat.row(self.curr);
            self.curr += 1;
            Some(res)
        } else {
            None
        }
    }

    #[inline]
    fn size_hint(&self) -> (usize, Option<usize>) {
        (
            self.mat.nrows() - self.curr,
            Some(self.mat.nrows() - self.curr),
        )
    }

    #[inline]
    fn count(self) -> usize {
        self.mat.nrows() - self.curr
    }
}

impl<'a, T, R: Dim, C: Dim, S: 'a + Storage<T, R, C>> ExactSizeIterator
    for RowIter<'a, T, R, C, S>
{
    #[inline]
    fn len(&self) -> usize {
        self.mat.nrows() - self.curr
    }
}

/// An iterator through the mutable rows of a matrix.
<<<<<<< HEAD
pub struct RowIterMut<'a, T, R: Dim, C: Dim, S: StorageMut<T, R, C>> {
=======
#[derive(Debug)]
pub struct RowIterMut<'a, T: Scalar, R: Dim, C: Dim, S: StorageMut<T, R, C>> {
>>>>>>> 441bfcb3
    mat: *mut Matrix<T, R, C, S>,
    curr: usize,
    phantom: PhantomData<&'a mut Matrix<T, R, C, S>>,
}

impl<'a, T, R: Dim, C: Dim, S: 'a + StorageMut<T, R, C>> RowIterMut<'a, T, R, C, S> {
    pub(crate) fn new(mat: &'a mut Matrix<T, R, C, S>) -> Self {
        RowIterMut {
            mat,
            curr: 0,
            phantom: PhantomData,
        }
    }

    fn nrows(&self) -> usize {
        unsafe { (*self.mat).nrows() }
    }
}

impl<'a, T, R: Dim, C: Dim, S: 'a + StorageMut<T, R, C>> Iterator for RowIterMut<'a, T, R, C, S> {
    type Item = MatrixSliceMut<'a, T, U1, C, S::RStride, S::CStride>;

    #[inline]
    fn next(&mut self) -> Option<Self::Item> {
        if self.curr < self.nrows() {
            let res = unsafe { (*self.mat).row_mut(self.curr) };
            self.curr += 1;
            Some(res)
        } else {
            None
        }
    }

    #[inline]
    fn size_hint(&self) -> (usize, Option<usize>) {
        (self.nrows() - self.curr, Some(self.nrows() - self.curr))
    }

    #[inline]
    fn count(self) -> usize {
        self.nrows() - self.curr
    }
}

impl<'a, T, R: Dim, C: Dim, S: 'a + StorageMut<T, R, C>> ExactSizeIterator
    for RowIterMut<'a, T, R, C, S>
{
    #[inline]
    fn len(&self) -> usize {
        self.nrows() - self.curr
    }
}

/*
 *
 * Column iterators.
 *
 */
#[derive(Clone, Debug)]
/// An iterator through the columns of a matrix.
pub struct ColumnIter<'a, T, R: Dim, C: Dim, S: Storage<T, R, C>> {
    mat: &'a Matrix<T, R, C, S>,
    curr: usize,
}

impl<'a, T, R: Dim, C: Dim, S: 'a + Storage<T, R, C>> ColumnIter<'a, T, R, C, S> {
    pub(crate) fn new(mat: &'a Matrix<T, R, C, S>) -> Self {
        ColumnIter { mat, curr: 0 }
    }
}

impl<'a, T, R: Dim, C: Dim, S: 'a + Storage<T, R, C>> Iterator for ColumnIter<'a, T, R, C, S> {
    type Item = MatrixSlice<'a, T, R, U1, S::RStride, S::CStride>;

    #[inline]
    fn next(&mut self) -> Option<Self::Item> {
        if self.curr < self.mat.ncols() {
            let res = self.mat.column(self.curr);
            self.curr += 1;
            Some(res)
        } else {
            None
        }
    }

    #[inline]
    fn size_hint(&self) -> (usize, Option<usize>) {
        (
            self.mat.ncols() - self.curr,
            Some(self.mat.ncols() - self.curr),
        )
    }

    #[inline]
    fn count(self) -> usize {
        self.mat.ncols() - self.curr
    }
}

impl<'a, T, R: Dim, C: Dim, S: 'a + Storage<T, R, C>> ExactSizeIterator
    for ColumnIter<'a, T, R, C, S>
{
    #[inline]
    fn len(&self) -> usize {
        self.mat.ncols() - self.curr
    }
}

/// An iterator through the mutable columns of a matrix.
<<<<<<< HEAD
pub struct ColumnIterMut<'a, T, R: Dim, C: Dim, S: StorageMut<T, R, C>> {
=======
#[derive(Debug)]
pub struct ColumnIterMut<'a, T: Scalar, R: Dim, C: Dim, S: StorageMut<T, R, C>> {
>>>>>>> 441bfcb3
    mat: *mut Matrix<T, R, C, S>,
    curr: usize,
    phantom: PhantomData<&'a mut Matrix<T, R, C, S>>,
}

impl<'a, T, R: Dim, C: Dim, S: 'a + StorageMut<T, R, C>> ColumnIterMut<'a, T, R, C, S> {
    pub(crate) fn new(mat: &'a mut Matrix<T, R, C, S>) -> Self {
        ColumnIterMut {
            mat,
            curr: 0,
            phantom: PhantomData,
        }
    }

    fn ncols(&self) -> usize {
        unsafe { (*self.mat).ncols() }
    }
}

impl<'a, T, R: Dim, C: Dim, S: 'a + StorageMut<T, R, C>> Iterator
    for ColumnIterMut<'a, T, R, C, S>
{
    type Item = MatrixSliceMut<'a, T, R, U1, S::RStride, S::CStride>;

    #[inline]
    fn next(&mut self) -> Option<Self::Item> {
        if self.curr < self.ncols() {
            let res = unsafe { (*self.mat).column_mut(self.curr) };
            self.curr += 1;
            Some(res)
        } else {
            None
        }
    }

    #[inline]
    fn size_hint(&self) -> (usize, Option<usize>) {
        (self.ncols() - self.curr, Some(self.ncols() - self.curr))
    }

    #[inline]
    fn count(self) -> usize {
        self.ncols() - self.curr
    }
}

impl<'a, T, R: Dim, C: Dim, S: 'a + StorageMut<T, R, C>> ExactSizeIterator
    for ColumnIterMut<'a, T, R, C, S>
{
    #[inline]
    fn len(&self) -> usize {
        self.ncols() - self.curr
    }
}<|MERGE_RESOLUTION|>--- conflicted
+++ resolved
@@ -11,12 +11,7 @@
 macro_rules! iterator {
     (struct $Name:ident for $Storage:ident.$ptr: ident -> $Ptr:ty, $Ref:ty, $SRef: ty) => {
         /// An iterator through a dense matrix with arbitrary strides matrix.
-<<<<<<< HEAD
         pub struct $Name<'a, T, R: Dim, C: Dim, S: 'a + $Storage<T, R, C>> {
-=======
-        #[derive(Debug)]
-        pub struct $Name<'a, T: Scalar, R: Dim, C: Dim, S: 'a + $Storage<T, R, C>> {
->>>>>>> 441bfcb3
             ptr: $Ptr,
             inner_ptr: $Ptr,
             inner_end: $Ptr,
@@ -234,12 +229,7 @@
 }
 
 /// An iterator through the mutable rows of a matrix.
-<<<<<<< HEAD
 pub struct RowIterMut<'a, T, R: Dim, C: Dim, S: StorageMut<T, R, C>> {
-=======
-#[derive(Debug)]
-pub struct RowIterMut<'a, T: Scalar, R: Dim, C: Dim, S: StorageMut<T, R, C>> {
->>>>>>> 441bfcb3
     mat: *mut Matrix<T, R, C, S>,
     curr: usize,
     phantom: PhantomData<&'a mut Matrix<T, R, C, S>>,
@@ -349,12 +339,7 @@
 }
 
 /// An iterator through the mutable columns of a matrix.
-<<<<<<< HEAD
 pub struct ColumnIterMut<'a, T, R: Dim, C: Dim, S: StorageMut<T, R, C>> {
-=======
-#[derive(Debug)]
-pub struct ColumnIterMut<'a, T: Scalar, R: Dim, C: Dim, S: StorageMut<T, R, C>> {
->>>>>>> 441bfcb3
     mat: *mut Matrix<T, R, C, S>,
     curr: usize,
     phantom: PhantomData<&'a mut Matrix<T, R, C, S>>,
