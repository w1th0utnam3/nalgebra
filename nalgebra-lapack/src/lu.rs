--- conflicted
+++ resolved
@@ -20,19 +20,6 @@
 #[cfg_attr(feature = "serde-serialize", derive(Serialize, Deserialize))]
 #[cfg_attr(
     feature = "serde-serialize",
-<<<<<<< HEAD
-    serde(bound(serialize = "DefaultAllocator: Allocator<N, R, C> +
-                           Allocator<i32, DimMinimum<R, C>>,
-         MatrixMN<N, R, C>: Serialize,
-         PermutationSequence<DimMinimum<R, C>>: Serialize"))
-)]
-#[cfg_attr(
-    feature = "serde-serialize",
-    serde(bound(deserialize = "DefaultAllocator: Allocator<N, R, C> +
-                           Allocator<i32, DimMinimum<R, C>>,
-         MatrixMN<N, R, C>: Deserialize<'de>,
-         PermutationSequence<DimMinimum<R, C>>: Deserialize<'de>"))
-=======
     serde(bound(
         serialize = "DefaultAllocator: Allocator<N, R, C> +
                            Allocator<i32, DimMinimum<R, C>>,
@@ -48,7 +35,6 @@
          MatrixMN<N, R, C>: Deserialize<'de>,
          PermutationSequence<DimMinimum<R, C>>: Deserialize<'de>"
     ))
->>>>>>> d702bf03
 )]
 #[derive(Clone, Debug)]
 pub struct LU<N: Scalar, R: DimMin<C>, C: Dim>
